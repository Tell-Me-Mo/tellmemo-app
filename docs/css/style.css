/* Reset */
* {
    margin: 0;
    padding: 0;
    box-sizing: border-box;
}

/* Variables */
:root {
    --bg-primary: #0a0a0f;
    --bg-secondary: #111118;
    --bg-tertiary: #1a1a24;
    --text-primary: #ffffff;
    --text-secondary: #a0a0b0;
    --text-tertiary: #707088;
    --accent-primary: #6366F1;
    --accent-secondary: #8B5CF6;
    --border-color: #2a2a38;
    --transition: all 0.3s cubic-bezier(0.4, 0, 0.2, 1);
}

/* Base */
body {
    font-family: 'Inter', -apple-system, BlinkMacSystemFont, 'Segoe UI', sans-serif;
    background: var(--bg-primary);
    color: var(--text-primary);
    line-height: 1.6;
    -webkit-font-smoothing: antialiased;
}

.container {
    max-width: 1200px;
    margin: 0 auto;
    padding: 0 24px;
}

/* Navigation */
.navbar {
    position: fixed;
    top: 0;
    left: 0;
    right: 0;
    z-index: 1000;
    background: rgba(10, 10, 15, 0.8);
    backdrop-filter: blur(12px);
    border-bottom: 1px solid var(--border-color);
}

.nav-content {
    display: flex;
    justify-content: space-between;
    align-items: center;
    padding: 20px 0;
}

.logo {
    display: flex;
    align-items: center;
    gap: 12px;
    font-weight: 600;
    font-size: 18px;
    color: var(--text-primary);
    text-decoration: none;
    transition: var(--transition);
}

.logo:hover {
    opacity: 0.8;
}

.nav-links {
    display: flex;
    align-items: center;
    gap: 32px;
}

.nav-links a {
    color: var(--text-secondary);
    text-decoration: none;
    font-size: 14px;
    font-weight: 500;
    transition: var(--transition);
}

.nav-links a:not(.btn-primary):hover {
    color: var(--text-primary);
}

/* Navigation button override */
.nav-links .btn-primary {
    background: linear-gradient(135deg, var(--accent-primary) 0%, var(--accent-secondary) 100%);
    color: white !important;
    padding: 10px 24px;
    border-radius: 8px;
    font-weight: 500;
    transition: var(--transition);
}

.nav-links .btn-primary:hover {
    transform: translateY(-2px);
    box-shadow: 0 8px 24px rgba(99, 102, 241, 0.4);
    color: white !important;
}

/* Buttons */
.btn-primary {
    background: linear-gradient(135deg, var(--accent-primary) 0%, var(--accent-secondary) 100%);
    color: white;
    padding: 10px 24px;
    border-radius: 8px;
    text-decoration: none;
    font-weight: 500;
    font-size: 14px;
    transition: var(--transition);
    display: inline-block;
    border: none;
    cursor: pointer;
}

.btn-primary:hover {
    transform: translateY(-2px);
    box-shadow: 0 8px 24px rgba(99, 102, 241, 0.4);
}

.btn-secondary {
    background: transparent;
    color: var(--text-primary);
    padding: 10px 24px;
    border-radius: 8px;
    text-decoration: none;
    font-weight: 500;
    font-size: 14px;
    border: 1px solid var(--border-color);
    transition: var(--transition);
    display: inline-block;
}

.btn-secondary:hover {
    background: var(--bg-tertiary);
    border-color: var(--text-tertiary);
}

.btn-large {
    padding: 14px 32px;
    font-size: 16px;
}

/* Hero Section */
.hero {
    padding: 180px 0 120px;
    text-align: center;
    position: relative;
    overflow: hidden;
}

.hero::before {
    content: '';
    position: absolute;
    top: 0;
    left: 50%;
    transform: translateX(-50%);
    width: 800px;
    height: 800px;
    background: radial-gradient(circle, rgba(99, 102, 241, 0.1) 0%, transparent 70%);
    pointer-events: none;
}

.hero-content {
    position: relative;
    z-index: 1;
    max-width: 800px;
    margin: 0 auto;
}

/* Open Source Badge */
.open-source-badge {
    display: inline-flex;
    align-items: center;
    gap: 8px;
    padding: 8px 16px;
    background: linear-gradient(135deg, rgba(34, 197, 94, 0.1) 0%, rgba(16, 185, 129, 0.1) 100%);
    border: 1px solid rgba(34, 197, 94, 0.3);
    border-radius: 20px;
    color: #22C55E;
    font-size: 14px;
    font-weight: 600;
    margin-bottom: 24px;
}

.open-source-badge svg {
    width: 16px;
    height: 16px;
}

.hero h1 {
    font-size: clamp(40px, 6vw, 64px);
    font-weight: 700;
    line-height: 1.1;
    margin-bottom: 24px;
    letter-spacing: -0.02em;
}

.gradient-text {
    background: linear-gradient(135deg, var(--accent-primary) 0%, var(--accent-secondary) 100%);
    -webkit-background-clip: text;
    -webkit-text-fill-color: transparent;
    background-clip: text;
}

.hero-description {
    font-size: 20px;
    color: var(--text-secondary);
    margin-bottom: 40px;
    line-height: 1.6;
}

.hero-cta {
    display: flex;
    gap: 16px;
    justify-content: center;
    margin-bottom: 80px;
}

.hero-stats {
    display: flex;
    gap: 60px;
    justify-content: center;
    padding-top: 40px;
    border-top: 1px solid var(--border-color);
}

.stat-item {
    text-align: center;
}

.stat-number {
    font-size: 36px;
    font-weight: 700;
    background: linear-gradient(135deg, var(--accent-primary) 0%, var(--accent-secondary) 100%);
    -webkit-background-clip: text;
    -webkit-text-fill-color: transparent;
    background-clip: text;
    margin-bottom: 8px;
}

.stat-label {
    font-size: 14px;
    color: var(--text-tertiary);
}

/* Features Section */
.features {
    padding: 120px 0;
    background: var(--bg-secondary);
}

.section-header {
    text-align: center;
    margin-bottom: 80px;
}

.section-header h2 {
    font-size: clamp(32px, 4vw, 48px);
    font-weight: 700;
    margin-bottom: 16px;
    letter-spacing: -0.02em;
}

.section-header p {
    font-size: 18px;
    color: var(--text-secondary);
}

.features-grid {
    display: grid;
    grid-template-columns: repeat(auto-fit, minmax(320px, 1fr));
    gap: 32px;
}

.feature-card {
    background: var(--bg-tertiary);
    padding: 40px;
    border-radius: 16px;
    border: 1px solid var(--border-color);
    transition: var(--transition);
}

.feature-card:hover {
    transform: translateY(-4px);
    border-color: var(--accent-primary);
    box-shadow: 0 12px 40px rgba(99, 102, 241, 0.15);
}

.feature-icon {
    width: 48px;
    height: 48px;
    border-radius: 12px;
    background: linear-gradient(135deg, rgba(99, 102, 241, 0.2) 0%, rgba(139, 92, 246, 0.2) 100%);
    display: flex;
    align-items: center;
    justify-content: center;
    margin-bottom: 24px;
    transition: var(--transition);
}

.feature-card:hover .feature-icon {
    background: linear-gradient(135deg, var(--accent-primary) 0%, var(--accent-secondary) 100%);
}

.feature-icon svg {
    color: var(--accent-primary);
    transition: var(--transition);
}

.feature-card:hover .feature-icon svg {
    color: white;
}

.feature-card h3 {
    font-size: 22px;
    font-weight: 600;
    margin-bottom: 12px;
}

.feature-card p {
    color: var(--text-secondary);
    font-size: 15px;
    line-height: 1.6;
}

/* How It Works */
.how-it-works {
    padding: 120px 0;
}

.steps {
    display: grid;
    grid-template-columns: repeat(auto-fit, minmax(280px, 1fr));
    gap: 48px;
    max-width: 1000px;
    margin: 0 auto;
}

.step {
    text-align: center;
}

.step-number {
    width: 60px;
    height: 60px;
    border-radius: 50%;
    background: linear-gradient(135deg, var(--accent-primary) 0%, var(--accent-secondary) 100%);
    display: flex;
    align-items: center;
    justify-content: center;
    font-size: 24px;
    font-weight: 700;
    margin: 0 auto 24px;
    box-shadow: 0 8px 24px rgba(99, 102, 241, 0.3);
}

.step h3 {
    font-size: 22px;
    font-weight: 600;
    margin-bottom: 12px;
}

.step p {
    color: var(--text-secondary);
    font-size: 15px;
}

/* CTA Section */
.cta {
    padding: 120px 0;
    background: linear-gradient(135deg, rgba(99, 102, 241, 0.1) 0%, rgba(139, 92, 246, 0.1) 100%);
    border-top: 1px solid var(--border-color);
    border-bottom: 1px solid var(--border-color);
}

.cta-content {
    text-align: center;
    max-width: 600px;
    margin: 0 auto;
}

.cta h2 {
    font-size: clamp(32px, 4vw, 48px);
    font-weight: 700;
    margin-bottom: 16px;
    letter-spacing: -0.02em;
}

.cta p {
    font-size: 18px;
    color: var(--text-secondary);
    margin-bottom: 32px;
}

/* Footer */
.footer {
    padding: 80px 0 40px;
    background: var(--bg-secondary);
}

.footer-content {
    display: grid;
    grid-template-columns: 2fr 3fr;
    gap: 80px;
    margin-bottom: 60px;
}

.footer-brand .logo {
    margin-bottom: 16px;
}

.footer-brand p {
    color: var(--text-tertiary);
    font-size: 14px;
    max-width: 300px;
}

.footer-links {
    display: grid;
    grid-template-columns: repeat(4, 1fr);
    gap: 40px;
}

.footer-column h4 {
    font-size: 14px;
    font-weight: 600;
    margin-bottom: 16px;
    color: var(--text-primary);
    text-transform: uppercase;
    letter-spacing: 0.05em;
}

.footer-column a {
    display: block;
    color: var(--text-tertiary);
    text-decoration: none;
    font-size: 14px;
    margin-bottom: 12px;
    transition: var(--transition);
}

.footer-column a:hover {
    color: var(--text-primary);
}

.footer-bottom {
    padding-top: 40px;
    border-top: 1px solid var(--border-color);
    text-align: center;
}

.footer-bottom p {
    color: var(--text-tertiary);
    font-size: 14px;
}

/* Mobile Menu Toggle */
.mobile-menu-toggle {
    display: none;
    flex-direction: column;
    justify-content: space-between;
    width: 28px;
    height: 20px;
    background: transparent;
    border: none;
    cursor: pointer;
    padding: 0;
    z-index: 1001;
}

.mobile-menu-toggle span {
    width: 100%;
    height: 2px;
    background: var(--text-primary);
    transition: all 0.3s ease;
    transform-origin: center;
}

.mobile-menu-toggle.active span:nth-child(1) {
    transform: translateY(9px) rotate(45deg);
}

.mobile-menu-toggle.active span:nth-child(2) {
    opacity: 0;
}

.mobile-menu-toggle.active span:nth-child(3) {
    transform: translateY(-9px) rotate(-45deg);
}

/* Open Source Section */
.open-source-section {
    padding: 80px 0;
    background: var(--bg-secondary);
}

.open-source-grid {
    display: grid;
    grid-template-columns: repeat(auto-fit, minmax(280px, 1fr));
    gap: 24px;
    margin-bottom: 48px;
}

.open-source-card {
    background: var(--bg-primary);
    padding: 32px;
    border-radius: 16px;
    border: 1px solid var(--border-color);
    text-align: center;
    transition: var(--transition);
}

.open-source-card:hover {
    transform: translateY(-4px);
    border-color: var(--accent-primary);
    box-shadow: 0 8px 24px rgba(99, 102, 241, 0.1);
}

.open-source-icon {
    width: 64px;
    height: 64px;
    margin: 0 auto 20px;
    display: flex;
    align-items: center;
    justify-content: center;
    background: linear-gradient(135deg, rgba(99, 102, 241, 0.1) 0%, rgba(139, 92, 246, 0.1) 100%);
    border-radius: 16px;
    color: var(--accent-primary);
}

.open-source-card h3 {
    font-size: 20px;
    margin-bottom: 12px;
    color: var(--text-primary);
}

.open-source-card p {
    color: var(--text-secondary);
    line-height: 1.6;
}

.open-source-cta {
    display: flex;
    gap: 16px;
    justify-content: center;
    flex-wrap: wrap;
}

/* Use Cases Section */
.use-cases {
    padding: 120px 0;
    background: var(--bg-primary);
}

.use-cases-grid {
    display: grid;
    grid-template-columns: repeat(auto-fit, minmax(320px, 1fr));
    gap: 32px;
}

.use-case-card {
    background: var(--bg-tertiary);
    padding: 40px;
    border-radius: 16px;
    border: 1px solid var(--border-color);
    transition: var(--transition);
    position: relative;
}

.use-case-card::before {
    content: '';
    position: absolute;
    top: 0;
    left: 0;
    right: 0;
    height: 3px;
    background: linear-gradient(90deg, var(--accent-primary) 0%, var(--accent-secondary) 100%);
    opacity: 0;
    transition: opacity 0.3s ease;
}

.use-case-card:hover {
    transform: translateY(-4px);
    border-color: var(--accent-primary);
    box-shadow: 0 12px 40px rgba(99, 102, 241, 0.15);
}

.use-case-card:hover::before {
    opacity: 1;
}

.use-case-icon {
    font-size: 48px;
    margin-bottom: 24px;
    display: block;
}

.use-case-card h3 {
    font-size: 22px;
    font-weight: 600;
    margin-bottom: 16px;
}

.use-case-card p {
    color: var(--text-secondary);
    font-size: 15px;
    line-height: 1.7;
    margin-bottom: 24px;
    font-style: italic;
}

.use-case-author {
    display: flex;
    flex-direction: column;
    gap: 4px;
    padding-top: 16px;
    border-top: 1px solid var(--border-color);
}

.use-case-author strong {
    color: var(--text-primary);
    font-size: 14px;
    font-weight: 600;
}

.use-case-author span {
    color: var(--text-tertiary);
    font-size: 13px;
}

/* FAQ Section */
.faq {
    padding: 120px 0;
    background: var(--bg-secondary);
}

.faq-list {
    max-width: 800px;
    margin: 0 auto;
}

.faq-item {
    border-bottom: 1px solid var(--border-color);
}

.faq-item:last-child {
    border-bottom: none;
}

.faq-question {
    width: 100%;
    display: flex;
    justify-content: space-between;
    align-items: center;
    padding: 24px 0;
    background: transparent;
    border: none;
    cursor: pointer;
    text-align: left;
    color: var(--text-primary);
    font-size: 18px;
    font-weight: 600;
    transition: var(--transition);
}

.faq-question:hover {
    color: var(--accent-primary);
}

.faq-icon {
    flex-shrink: 0;
    color: var(--text-secondary);
    transition: transform 0.3s ease;
}

.faq-item.active .faq-icon {
    transform: rotate(180deg);
    color: var(--accent-primary);
}

.faq-answer {
    max-height: 0;
    overflow: hidden;
    transition: max-height 0.3s ease, padding 0.3s ease;
}

.faq-item.active .faq-answer {
    max-height: 500px;
    padding-bottom: 24px;
}

.faq-answer p {
    color: var(--text-secondary);
    font-size: 15px;
    line-height: 1.7;
}

/* Micro-interactions */
@keyframes fadeInUp {
    from {
        opacity: 0;
        transform: translateY(30px);
    }
    to {
        opacity: 1;
        transform: translateY(0);
    }
}

.animate-on-scroll {
    opacity: 0;
    animation: fadeInUp 0.6s ease forwards;
}

/* Button shine effect */
.btn-primary {
    position: relative;
    overflow: hidden;
}

.btn-primary::before {
    content: '';
    position: absolute;
    top: 0;
    left: -100%;
    width: 100%;
    height: 100%;
    background: linear-gradient(90deg, transparent, rgba(255, 255, 255, 0.2), transparent);
    transition: left 0.5s ease;
}

.btn-primary:hover::before {
    left: 100%;
}

/* Smooth focus states */
a:focus-visible,
button:focus-visible {
    outline: 2px solid var(--accent-primary);
    outline-offset: 4px;
    border-radius: 4px;
}

/* Legal Pages */
.page-content {
    padding: 140px 0 80px;
    min-height: 100vh;
}

.content-wrapper {
    max-width: 800px;
    margin: 0 auto;
    background: var(--bg-secondary);
    border: 1px solid var(--border-color);
    border-radius: 16px;
    padding: 60px;
}

.content-wrapper h1 {
    font-size: 48px;
    font-weight: 700;
    margin-bottom: 16px;
    letter-spacing: -0.02em;
    background: linear-gradient(135deg, var(--accent-primary) 0%, var(--accent-secondary) 100%);
    -webkit-background-clip: text;
    -webkit-text-fill-color: transparent;
    background-clip: text;
}

.content-wrapper .text-muted {
    font-size: 16px;
    color: var(--text-tertiary);
    margin-bottom: 48px;
    display: block;
}

.content-wrapper h2 {
    font-size: 28px;
    font-weight: 600;
    margin-top: 48px;
    margin-bottom: 16px;
    color: var(--text-primary);
}

.content-wrapper h3 {
    font-size: 22px;
    font-weight: 600;
    margin-top: 32px;
    margin-bottom: 12px;
    color: var(--text-primary);
}

.content-wrapper p {
    font-size: 16px;
    line-height: 1.8;
    color: var(--text-secondary);
    margin-bottom: 16px;
}

.content-wrapper ul {
    list-style: none;
    margin: 16px 0;
    padding: 0;
}

.content-wrapper ul li {
    font-size: 16px;
    line-height: 1.8;
    color: var(--text-secondary);
    margin-bottom: 12px;
    padding-left: 28px;
    position: relative;
}

.content-wrapper ul li::before {
    content: '•';
    position: absolute;
    left: 12px;
    color: var(--accent-primary);
    font-weight: bold;
}

.content-wrapper a {
    color: var(--accent-primary);
    text-decoration: none;
    transition: var(--transition);
    border-bottom: 1px solid transparent;
}

.content-wrapper a:hover {
    color: var(--accent-secondary);
    border-bottom-color: var(--accent-secondary);
}

.nav-brand {
    display: flex;
    align-items: center;
    gap: 12px;
    text-decoration: none;
}

.nav-brand .logo {
    width: 40px;
    height: 40px;
}

.nav-brand .logo-text {
    font-size: 18px;
    font-weight: 600;
    color: var(--text-primary);
}

.nav-link {
    color: var(--text-secondary);
    text-decoration: none;
    font-size: 14px;
    font-weight: 500;
    transition: var(--transition);
}

.nav-link:hover {
    color: var(--text-primary);
}

.footer-section {
    margin-bottom: 32px;
}

.footer-section h4 {
    font-size: 14px;
    font-weight: 600;
    margin-bottom: 16px;
    color: var(--text-primary);
    text-transform: uppercase;
    letter-spacing: 0.05em;
}

.footer-section ul {
    list-style: none;
    padding: 0;
    margin: 0;
}

.footer-section ul li {
    margin-bottom: 12px;
}

.footer-section ul li a {
    color: var(--text-tertiary);
    text-decoration: none;
    font-size: 14px;
    transition: var(--transition);
}

.footer-section ul li a:hover {
    color: var(--text-primary);
}

.footer-brand {
    margin-bottom: 16px;
}

.footer-brand .logo {
    display: flex;
    align-items: center;
    gap: 12px;
    margin-bottom: 16px;
}

.footer-brand .logo svg {
    width: 40px;
    height: 40px;
}

.footer-brand .logo-text {
    font-size: 18px;
    font-weight: 600;
    color: var(--text-primary);
}

.footer-description {
    color: var(--text-tertiary);
    font-size: 14px;
    max-width: 300px;
}

.footer-content {
    display: grid;
    grid-template-columns: repeat(4, 1fr);
    gap: 40px;
    margin-bottom: 60px;
}

<<<<<<< HEAD
/* Cookie Banner */
.cookie-banner {
    position: fixed;
    bottom: 0;
    left: 0;
    right: 0;
    background: rgba(15, 15, 20, 0.98);
    backdrop-filter: blur(10px);
    border-top: 1px solid var(--border-color);
    padding: 16px 20px;
    z-index: 1000;
    transform: translateY(100%);
    transition: transform 0.3s ease;
    box-shadow: 0 -4px 20px rgba(0, 0, 0, 0.3);
}

.cookie-banner.show {
    transform: translateY(0);
}

.cookie-content {
    max-width: 1200px;
    margin: 0 auto;
    display: flex;
    align-items: center;
    justify-content: space-between;
    gap: 20px;
}

.cookie-content p {
    margin: 0;
    font-size: 14px;
    color: var(--text-secondary);
    line-height: 1.5;
}

.cookie-content a {
    color: var(--primary-color);
    text-decoration: underline;
    transition: opacity 0.2s ease;
}

.cookie-content a:hover {
    opacity: 0.8;
}

.btn-accept {
    background: linear-gradient(135deg, var(--primary-color), var(--secondary-color));
    color: white;
    border: none;
    padding: 10px 24px;
    border-radius: 8px;
    font-size: 14px;
    font-weight: 500;
    cursor: pointer;
    transition: transform 0.2s ease, opacity 0.2s ease;
    white-space: nowrap;
}

.btn-accept:hover {
    transform: translateY(-1px);
    opacity: 0.9;
}

=======
>>>>>>> a98cb4e8
/* Responsive - Mobile First Design */
@media (max-width: 768px) {
    /* Global fixes for text stability */
    * {
        -webkit-font-smoothing: antialiased;
        -moz-osx-font-smoothing: grayscale;
    }

    /* Prevent layout shift */
    img, svg {
        display: block;
        max-width: 100%;
    }

    /* Container */
    .container {
        padding: 0 16px;
    }

    /* Navigation */
    .nav-content {
        padding: 16px 0;
    }

    .mobile-menu-toggle {
        display: flex;
    }

    .nav-links {
        position: fixed;
        top: 69px;
        left: 0;
        right: 0;
        background: var(--bg-secondary);
        flex-direction: column;
        padding: 20px 16px;
        gap: 16px;
        border-top: 1px solid var(--border-color);
        transform: translateY(-100%);
        opacity: 0;
        visibility: hidden;
        transition: all 0.3s ease;
        box-shadow: 0 10px 40px rgba(0, 0, 0, 0.3);
    }

    .nav-links.active {
        transform: translateY(0);
        opacity: 1;
        visibility: visible;
    }

    .nav-links a {
        font-size: 15px;
        padding: 8px 0;
    }

    .nav-links .btn-primary {
        width: 100%;
        text-align: center;
        padding: 12px 20px;
        margin-top: 8px;
    }

    /* Hero Section - Mobile Optimized */
    .hero {
        padding: 100px 0 60px;
    }

    .hero h1 {
<<<<<<< HEAD
        font-size: 38px;
        line-height: 1.2;
        margin-bottom: 20px;
=======
        font-size: 34px;
        line-height: 1.15;
        margin-bottom: 18px;
>>>>>>> a98cb4e8
        letter-spacing: -0.01em;
    }

    .hero-description {
<<<<<<< HEAD
        font-size: 17px;
        line-height: 1.6;
        margin-bottom: 32px;
        max-width: 100%;
        padding: 0 20px;
    }

    .open-source-badge {
        padding: 8px 18px;
        font-size: 13px;
        margin-bottom: 28px;
        margin-top: 12px;
=======
        font-size: 16px;
        line-height: 1.6;
        margin-bottom: 28px;
        max-width: 100%;
    }

    .open-source-badge {
        padding: 7px 16px;
        font-size: 12px;
        margin-bottom: 20px;
>>>>>>> a98cb4e8
        border-radius: 24px;
    }

    .hero-cta {
        flex-direction: column;
        align-items: stretch;
        gap: 12px;
        margin-bottom: 48px;
<<<<<<< HEAD
        padding: 0 20px;
=======
>>>>>>> a98cb4e8
    }

    .hero-cta a {
        width: 100%;
        text-align: center;
        justify-content: center;
        display: flex;
        align-items: center;
<<<<<<< HEAD
        font-size: 15px;
        font-weight: 500;
        border-radius: 12px;
        transition: var(--transition);
        gap: 10px;
    }

    .hero-cta .btn-primary {
        padding: 14px 20px;
=======
        font-size: 16px;
        font-weight: 500;
        border-radius: 12px;
        transition: var(--transition);
    }

    .hero-cta .btn-primary {
        padding: 16px 24px;
>>>>>>> a98cb4e8
        background: linear-gradient(135deg, var(--accent-primary) 0%, var(--accent-secondary) 100%);
        box-shadow: 0 4px 16px rgba(99, 102, 241, 0.3);
    }

    .hero-cta .btn-primary:hover {
        box-shadow: 0 6px 20px rgba(99, 102, 241, 0.4);
        transform: translateY(-1px);
    }

    .hero-cta .btn-secondary {
<<<<<<< HEAD
        padding: 13px 20px;
        background: transparent;
        border: 1.5px solid var(--border-color);
        color: var(--text-primary);
    }

    .hero-cta .btn-secondary:hover {
        background: var(--bg-tertiary);
        border-color: var(--accent-primary);
    }

=======
        padding: 15px 24px;
        background: transparent;
        border: 1.5px solid var(--border-color);
        color: var(--text-primary);
    }

    .hero-cta .btn-secondary:hover {
        background: var(--bg-tertiary);
        border-color: var(--accent-primary);
    }

>>>>>>> a98cb4e8
    /* Hero Stats - Simple Design (same as desktop) */
    .hero-stats {
        display: flex;
        flex-wrap: wrap;
        gap: 24px;
        justify-content: center;
        padding-top: 40px;
        border-top: 1px solid var(--border-color);
    }

    .stat-item {
        text-align: center;
        flex: 1;
        min-width: 0;
    }

    .stat-number {
        font-size: 28px;
        font-weight: 700;
        background: linear-gradient(135deg, var(--accent-primary) 0%, var(--accent-secondary) 100%);
        -webkit-background-clip: text;
        -webkit-text-fill-color: transparent;
        background-clip: text;
        margin-bottom: 8px;
    }

    .stat-label {
        font-size: 12px;
        color: var(--text-tertiary);
        line-height: 1.4;
    }

    /* Features Section - Ultra Compact List Design */
    .features {
        padding: 56px 0;
    }

    .section-header {
        margin-bottom: 28px;
        text-align: center;
        padding: 0;
    }

    .section-header h2 {
        font-size: 28px;
        margin: 0 0 10px 0;
        padding: 0;
        line-height: 1.2;
        letter-spacing: -0.02em;
        font-weight: 700;
        display: block;
    }

    .section-header p {
        font-size: 15px;
        line-height: 1.45;
        opacity: 0.75;
        color: var(--text-secondary);
        margin: 0;
        padding: 0;
        display: block;
    }

    .features-grid {
        display: grid;
        grid-template-columns: 1fr;
        gap: 12px;
    }

    .feature-card {
        padding: 20px 18px;
        background: var(--bg-tertiary);
        border: 1px solid var(--border-color);
        border-radius: 12px;
        transition: all 0.3s ease;
        display: flex;
        flex-direction: column;
        gap: 14px;
    }

    .feature-card:hover {
        border-color: var(--accent-primary);
        background: rgba(99, 102, 241, 0.05);
        transform: translateY(-2px);
    }

    .feature-card .feature-header {
        display: flex;
        align-items: center;
        gap: 12px;
    }

    .feature-icon {
        width: 40px;
        height: 40px;
        margin: 0;
        flex-shrink: 0;
        border-radius: 10px;
        display: flex;
        align-items: center;
        justify-content: center;
        background: linear-gradient(135deg, rgba(99, 102, 241, 0.15) 0%, rgba(139, 92, 246, 0.15) 100%);
    }

    .feature-icon svg {
        width: 20px;
        height: 20px;
        color: var(--accent-primary);
        display: block;
    }

    .feature-card h3 {
        font-size: 17px;
        font-weight: 600;
        margin: 0;
        padding: 0;
        line-height: 1.3;
        color: var(--text-primary);
        display: block;
        flex: 1;
    }

    .feature-card p {
        font-size: 14px;
        line-height: 1.5;
        color: var(--text-secondary);
        opacity: 0.85;
        margin: 0;
        padding: 0;
        display: block;
    }

    /* How It Works - Minimal List Style */
    .how-it-works {
        padding: 56px 0;
    }

    .steps {
        display: flex;
        flex-direction: column;
        gap: 1px;
        background: var(--border-color);
<<<<<<< HEAD
        border-radius: 14px;
=======
        border-radius: 16px;
>>>>>>> a98cb4e8
        overflow: hidden;
        position: relative;
        max-width: 100%;
    }

    .step {
        display: grid;
<<<<<<< HEAD
        grid-template-columns: 36px 1fr;
        grid-template-rows: auto auto;
        column-gap: 14px;
        row-gap: 8px;
        text-align: left;
        position: relative;
        background: var(--bg-tertiary);
        padding: 20px 18px;
=======
        grid-template-columns: 40px 1fr;
        grid-template-rows: auto auto;
        column-gap: 18px;
        row-gap: 10px;
        text-align: left;
        position: relative;
        background: var(--bg-tertiary);
        padding: 26px 20px;
>>>>>>> a98cb4e8
        transition: background 0.3s ease;
    }

    .step:first-child {
<<<<<<< HEAD
        border-radius: 14px 14px 0 0;
    }

    .step:last-child {
        border-radius: 0 0 14px 14px;
=======
        border-radius: 16px 16px 0 0;
    }

    .step:last-child {
        border-radius: 0 0 16px 16px;
>>>>>>> a98cb4e8
    }

    .step:hover {
        background: rgba(99, 102, 241, 0.05);
    }

    .step::after {
        display: none;
    }

    .step-number {
        grid-column: 1;
        grid-row: 1;
<<<<<<< HEAD
        width: 36px;
        height: 36px;
        font-size: 18px;
=======
        width: 40px;
        height: 40px;
        font-size: 19px;
>>>>>>> a98cb4e8
        font-weight: 700;
        margin: 0;
        padding: 0;
        display: flex;
        align-items: center;
        justify-content: center;
<<<<<<< HEAD
        border-radius: 9px;
=======
        border-radius: 10px;
>>>>>>> a98cb4e8
        background: linear-gradient(135deg, rgba(99, 102, 241, 0.15) 0%, rgba(139, 92, 246, 0.15) 100%);
        color: var(--accent-primary);
    }

    .step h3 {
        grid-column: 2;
        grid-row: 1;
<<<<<<< HEAD
        font-size: 17px;
=======
        font-size: 18px;
>>>>>>> a98cb4e8
        font-weight: 600;
        margin: 0;
        padding: 0;
        line-height: 1.3;
        color: var(--text-primary);
        display: block;
        align-self: center;
    }

    .step p {
        grid-column: 2;
        grid-row: 2;
<<<<<<< HEAD
        font-size: 14px;
        line-height: 1.5;
=======
        font-size: 15px;
        line-height: 1.55;
>>>>>>> a98cb4e8
        opacity: 0.85;
        margin: 0;
        padding: 0;
        color: var(--text-secondary);
        display: block;
    }

    .step > div {
        display: contents;
    }

    /* Open Source Section - List Style Layout */
    .open-source-section {
        padding: 56px 0;
    }

    .open-source-grid {
        display: flex;
        flex-direction: column;
        gap: 1px;
        background: var(--border-color);
        border-radius: 16px;
        overflow: hidden;
        margin-bottom: 28px;
    }

    .open-source-card {
        padding: 26px 20px;
        border-radius: 0;
        border: none;
        background: var(--bg-primary);
        display: grid;
        grid-template-columns: auto 1fr;
        grid-template-rows: auto auto;
        column-gap: 16px;
        row-gap: 10px;
        text-align: left;
        transition: background 0.3s ease;
    }

    .open-source-card:first-child {
        border-radius: 16px 16px 0 0;
    }

    .open-source-card:last-child {
        border-radius: 0 0 16px 16px;
    }

    .open-source-card:hover {
        background: rgba(99, 102, 241, 0.05);
    }

    .open-source-icon {
        grid-column: 1;
        grid-row: 1;
        width: 40px;
        height: 40px;
        margin: 0;
        border-radius: 10px;
        display: flex;
        align-items: center;
        justify-content: center;
        background: linear-gradient(135deg, rgba(99, 102, 241, 0.1) 0%, rgba(139, 92, 246, 0.1) 100%);
    }

    .open-source-icon svg {
        width: 20px;
        height: 20px;
    }

    .open-source-card h3 {
        grid-column: 2;
        grid-row: 1;
        font-size: 17px;
        font-weight: 600;
        margin: 0;
        padding: 0;
        line-height: 1.3;
        color: var(--text-primary);
        display: block;
        align-self: center;
    }

    .open-source-card p {
        grid-column: 2;
        grid-row: 2;
        font-size: 14px;
        line-height: 1.55;
        opacity: 0.85;
        margin: 0;
        padding: 0;
        color: var(--text-secondary);
        display: block;
    }

    .open-source-card > div {
        display: contents;
    }

    .open-source-cta {
        gap: 12px;
        flex-direction: column;
        align-items: stretch;
    }

    .open-source-cta .btn-primary,
    .open-source-cta .btn-secondary {
        width: 100%;
        padding: 16px 24px;
        font-size: 16px;
        display: flex;
        align-items: center;
        justify-content: center;
        gap: 10px;
        text-align: center;
    }

    .open-source-cta .btn-primary svg,
    .open-source-cta .btn-secondary svg {
        width: 20px;
        height: 20px;
        flex-shrink: 0;
    }

    /* Use Cases Section - Compact Testimonials */
    .use-cases {
        padding: 56px 0;
    }

    .use-cases-grid {
        grid-template-columns: 1fr;
        gap: 10px;
    }

    .use-case-card {
        padding: 20px;
        border-radius: 14px;
        border: 1px solid var(--border-color);
    }

    .use-case-card:hover {
        transform: none;
    }

    .use-case-icon {
        font-size: 32px;
        margin-bottom: 12px;
        display: block;
        line-height: 1;
    }

    .use-case-card h3 {
        font-size: 17px;
        font-weight: 600;
        margin-bottom: 12px;
        line-height: 1.3;
        color: var(--text-primary);
    }

    .use-case-card p {
        font-size: 14px;
        line-height: 1.6;
        margin-bottom: 16px;
        opacity: 0.9;
    }

    .use-case-author {
        padding-top: 16px;
        gap: 4px;
        display: flex;
        flex-direction: column;
        border-top: 1px solid var(--border-color);
    }

    .use-case-author strong {
        font-size: 14px;
        line-height: 1.4;
        color: var(--text-primary);
        font-weight: 600;
    }

    .use-case-author span {
        font-size: 12px;
        opacity: 0.7;
        line-height: 1.3;
    }

    /* FAQ Section - Improved Touch Targets */
    .faq {
        padding: 56px 0;
    }

    .faq-question {
        padding: 20px 0;
        font-size: 16px;
        line-height: 1.4;
        gap: 12px;
    }

    .faq-answer {
        padding-right: 32px;
    }

    .faq-answer p {
        font-size: 14px;
        line-height: 1.65;
        opacity: 0.85;
    }

    .faq-item.active .faq-answer {
        padding-bottom: 20px;
    }

    /* CTA Section */
    .cta {
        padding: 56px 0;
    }

    .cta h2 {
        font-size: 28px;
        line-height: 1.2;
        margin-bottom: 12px;
        letter-spacing: -0.01em;
    }

    .cta p {
        font-size: 15px;
        margin-bottom: 24px;
        line-height: 1.5;
    }

    .cta .btn-large {
        width: 100%;
        max-width: 100%;
        padding: 16px 32px;
        font-size: 16px;
        border-radius: 10px;
    }

    /* Footer - Accordion Style */
    .footer {
        padding: 40px 0 28px;
    }

    .footer-content {
        grid-template-columns: 1fr;
        gap: 28px;
        margin-bottom: 28px;
    }

    .footer-brand {
        padding-bottom: 20px;
        border-bottom: 1px solid var(--border-color);
    }

    .footer-brand .logo {
        margin-bottom: 12px;
        display: flex;
        align-items: center;
    }

    .footer-brand p {
        font-size: 13px;
        line-height: 1.5;
        opacity: 0.7;
        margin: 0;
    }

    .footer-links {
        grid-template-columns: repeat(2, 1fr);
        gap: 28px 16px;
    }

    .footer-column {
        min-width: 0;
    }

    .footer-column h4 {
        font-size: 11px;
        font-weight: 700;
        margin-bottom: 12px;
        letter-spacing: 0.08em;
        opacity: 0.9;
        line-height: 1.2;
    }

    .footer-column a {
        font-size: 12px;
        margin-bottom: 8px;
        line-height: 1.4;
        display: block;
    }

    .footer-bottom {
        padding-top: 20px;
        margin-top: 8px;
        border-top: 1px solid var(--border-color);
    }

    .footer-bottom p {
        font-size: 11px;
        opacity: 0.6;
        line-height: 1.4;
        margin: 0;
    }

    /* Legal Pages */
    .page-content {
        padding: 100px 0 60px;
    }

    .content-wrapper {
        padding: 28px 20px;
        border-radius: 12px;
    }

    .content-wrapper h1 {
        font-size: 28px;
        line-height: 1.2;
    }

    .content-wrapper .text-muted {
        font-size: 13px;
        margin-bottom: 32px;
    }

    .content-wrapper h2 {
        font-size: 20px;
        margin-top: 28px;
        margin-bottom: 12px;
    }

    .content-wrapper h3 {
        font-size: 17px;
        margin-top: 20px;
        margin-bottom: 10px;
    }

    .content-wrapper p {
        font-size: 14px;
        line-height: 1.65;
        margin-bottom: 14px;
    }

    .content-wrapper ul li {
        font-size: 14px;
        line-height: 1.65;
        margin-bottom: 10px;
<<<<<<< HEAD
    }

    /* Cookie Banner - Mobile */
    .cookie-banner {
        padding: 14px 16px;
    }

    .cookie-content {
        flex-direction: column;
        align-items: flex-start;
        gap: 14px;
    }

    .cookie-content p {
        font-size: 13px;
        line-height: 1.5;
    }

    .btn-accept {
        width: 100%;
        padding: 12px 24px;
        font-size: 15px;
=======
>>>>>>> a98cb4e8
    }
}<|MERGE_RESOLUTION|>--- conflicted
+++ resolved
@@ -936,73 +936,6 @@
     margin-bottom: 60px;
 }
 
-<<<<<<< HEAD
-/* Cookie Banner */
-.cookie-banner {
-    position: fixed;
-    bottom: 0;
-    left: 0;
-    right: 0;
-    background: rgba(15, 15, 20, 0.98);
-    backdrop-filter: blur(10px);
-    border-top: 1px solid var(--border-color);
-    padding: 16px 20px;
-    z-index: 1000;
-    transform: translateY(100%);
-    transition: transform 0.3s ease;
-    box-shadow: 0 -4px 20px rgba(0, 0, 0, 0.3);
-}
-
-.cookie-banner.show {
-    transform: translateY(0);
-}
-
-.cookie-content {
-    max-width: 1200px;
-    margin: 0 auto;
-    display: flex;
-    align-items: center;
-    justify-content: space-between;
-    gap: 20px;
-}
-
-.cookie-content p {
-    margin: 0;
-    font-size: 14px;
-    color: var(--text-secondary);
-    line-height: 1.5;
-}
-
-.cookie-content a {
-    color: var(--primary-color);
-    text-decoration: underline;
-    transition: opacity 0.2s ease;
-}
-
-.cookie-content a:hover {
-    opacity: 0.8;
-}
-
-.btn-accept {
-    background: linear-gradient(135deg, var(--primary-color), var(--secondary-color));
-    color: white;
-    border: none;
-    padding: 10px 24px;
-    border-radius: 8px;
-    font-size: 14px;
-    font-weight: 500;
-    cursor: pointer;
-    transition: transform 0.2s ease, opacity 0.2s ease;
-    white-space: nowrap;
-}
-
-.btn-accept:hover {
-    transform: translateY(-1px);
-    opacity: 0.9;
-}
-
-=======
->>>>>>> a98cb4e8
 /* Responsive - Mobile First Design */
 @media (max-width: 768px) {
     /* Global fixes for text stability */
@@ -1072,33 +1005,13 @@
     }
 
     .hero h1 {
-<<<<<<< HEAD
-        font-size: 38px;
-        line-height: 1.2;
-        margin-bottom: 20px;
-=======
         font-size: 34px;
         line-height: 1.15;
         margin-bottom: 18px;
->>>>>>> a98cb4e8
         letter-spacing: -0.01em;
     }
 
     .hero-description {
-<<<<<<< HEAD
-        font-size: 17px;
-        line-height: 1.6;
-        margin-bottom: 32px;
-        max-width: 100%;
-        padding: 0 20px;
-    }
-
-    .open-source-badge {
-        padding: 8px 18px;
-        font-size: 13px;
-        margin-bottom: 28px;
-        margin-top: 12px;
-=======
         font-size: 16px;
         line-height: 1.6;
         margin-bottom: 28px;
@@ -1109,7 +1022,6 @@
         padding: 7px 16px;
         font-size: 12px;
         margin-bottom: 20px;
->>>>>>> a98cb4e8
         border-radius: 24px;
     }
 
@@ -1118,10 +1030,6 @@
         align-items: stretch;
         gap: 12px;
         margin-bottom: 48px;
-<<<<<<< HEAD
-        padding: 0 20px;
-=======
->>>>>>> a98cb4e8
     }
 
     .hero-cta a {
@@ -1130,17 +1038,6 @@
         justify-content: center;
         display: flex;
         align-items: center;
-<<<<<<< HEAD
-        font-size: 15px;
-        font-weight: 500;
-        border-radius: 12px;
-        transition: var(--transition);
-        gap: 10px;
-    }
-
-    .hero-cta .btn-primary {
-        padding: 14px 20px;
-=======
         font-size: 16px;
         font-weight: 500;
         border-radius: 12px;
@@ -1149,7 +1046,6 @@
 
     .hero-cta .btn-primary {
         padding: 16px 24px;
->>>>>>> a98cb4e8
         background: linear-gradient(135deg, var(--accent-primary) 0%, var(--accent-secondary) 100%);
         box-shadow: 0 4px 16px rgba(99, 102, 241, 0.3);
     }
@@ -1160,19 +1056,6 @@
     }
 
     .hero-cta .btn-secondary {
-<<<<<<< HEAD
-        padding: 13px 20px;
-        background: transparent;
-        border: 1.5px solid var(--border-color);
-        color: var(--text-primary);
-    }
-
-    .hero-cta .btn-secondary:hover {
-        background: var(--bg-tertiary);
-        border-color: var(--accent-primary);
-    }
-
-=======
         padding: 15px 24px;
         background: transparent;
         border: 1.5px solid var(--border-color);
@@ -1184,7 +1067,6 @@
         border-color: var(--accent-primary);
     }
 
->>>>>>> a98cb4e8
     /* Hero Stats - Simple Design (same as desktop) */
     .hero-stats {
         display: flex;
@@ -1327,11 +1209,7 @@
         flex-direction: column;
         gap: 1px;
         background: var(--border-color);
-<<<<<<< HEAD
-        border-radius: 14px;
-=======
         border-radius: 16px;
->>>>>>> a98cb4e8
         overflow: hidden;
         position: relative;
         max-width: 100%;
@@ -1339,16 +1217,6 @@
 
     .step {
         display: grid;
-<<<<<<< HEAD
-        grid-template-columns: 36px 1fr;
-        grid-template-rows: auto auto;
-        column-gap: 14px;
-        row-gap: 8px;
-        text-align: left;
-        position: relative;
-        background: var(--bg-tertiary);
-        padding: 20px 18px;
-=======
         grid-template-columns: 40px 1fr;
         grid-template-rows: auto auto;
         column-gap: 18px;
@@ -1357,24 +1225,15 @@
         position: relative;
         background: var(--bg-tertiary);
         padding: 26px 20px;
->>>>>>> a98cb4e8
         transition: background 0.3s ease;
     }
 
     .step:first-child {
-<<<<<<< HEAD
-        border-radius: 14px 14px 0 0;
-    }
-
-    .step:last-child {
-        border-radius: 0 0 14px 14px;
-=======
         border-radius: 16px 16px 0 0;
     }
 
     .step:last-child {
         border-radius: 0 0 16px 16px;
->>>>>>> a98cb4e8
     }
 
     .step:hover {
@@ -1388,26 +1247,16 @@
     .step-number {
         grid-column: 1;
         grid-row: 1;
-<<<<<<< HEAD
-        width: 36px;
-        height: 36px;
-        font-size: 18px;
-=======
         width: 40px;
         height: 40px;
         font-size: 19px;
->>>>>>> a98cb4e8
         font-weight: 700;
         margin: 0;
         padding: 0;
         display: flex;
         align-items: center;
         justify-content: center;
-<<<<<<< HEAD
-        border-radius: 9px;
-=======
         border-radius: 10px;
->>>>>>> a98cb4e8
         background: linear-gradient(135deg, rgba(99, 102, 241, 0.15) 0%, rgba(139, 92, 246, 0.15) 100%);
         color: var(--accent-primary);
     }
@@ -1415,11 +1264,7 @@
     .step h3 {
         grid-column: 2;
         grid-row: 1;
-<<<<<<< HEAD
-        font-size: 17px;
-=======
         font-size: 18px;
->>>>>>> a98cb4e8
         font-weight: 600;
         margin: 0;
         padding: 0;
@@ -1432,13 +1277,8 @@
     .step p {
         grid-column: 2;
         grid-row: 2;
-<<<<<<< HEAD
-        font-size: 14px;
-        line-height: 1.5;
-=======
         font-size: 15px;
         line-height: 1.55;
->>>>>>> a98cb4e8
         opacity: 0.85;
         margin: 0;
         padding: 0;
@@ -1787,30 +1627,5 @@
         font-size: 14px;
         line-height: 1.65;
         margin-bottom: 10px;
-<<<<<<< HEAD
-    }
-
-    /* Cookie Banner - Mobile */
-    .cookie-banner {
-        padding: 14px 16px;
-    }
-
-    .cookie-content {
-        flex-direction: column;
-        align-items: flex-start;
-        gap: 14px;
-    }
-
-    .cookie-content p {
-        font-size: 13px;
-        line-height: 1.5;
-    }
-
-    .btn-accept {
-        width: 100%;
-        padding: 12px 24px;
-        font-size: 15px;
-=======
->>>>>>> a98cb4e8
     }
 }