--- conflicted
+++ resolved
@@ -172,21 +172,12 @@
                         <div class="stat-label">Hours saved weekly</div>
                     </div>
                     <div class="stat-item">
-<<<<<<< HEAD
-                        <div class="stat-number">0</div>
-                        <div class="stat-label">Missed decisions</div>
-                    </div>
-                    <div class="stat-item">
-                        <div class="stat-number">100%</div>
-                        <div class="stat-label">Data ownership</div>
-=======
                         <div class="stat-number">Zero</div>
                         <div class="stat-label">Missed decisions</div>
                     </div>
                     <div class="stat-item">
                         <div class="stat-number">3-tier</div>
                         <div class="stat-label">Portfolio structure</div>
->>>>>>> a98cb4e8
                     </div>
                 </div>
             </div>
@@ -255,8 +246,6 @@
                         <h3>Portfolio view</h3>
                     </div>
                     <p>Organize projects. Track progress. Get the big picture.</p>
-<<<<<<< HEAD
-=======
                 </div>
                 <div class="feature-card">
                     <div class="feature-header">
@@ -268,7 +257,6 @@
                         <h3>100% Open Source</h3>
                     </div>
                     <p>Self-host or use our cloud. You own your data.</p>
->>>>>>> a98cb4e8
                 </div>
             </div>
         </div>
